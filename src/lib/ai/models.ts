--- conflicted
+++ resolved
@@ -5,15 +5,14 @@
 import { xai } from "@ai-sdk/xai";
 import { LanguageModel, wrapLanguageModel } from "ai";
 import { gemmaToolMiddleware } from "@ai-sdk-tool/parser";
-<<<<<<< HEAD
 import { openrouter } from '@openrouter/ai-sdk-provider';
+
 const ollama = createOllama({
   baseURL: process.env.OLLAMA_BASE_URL || "http://localhost:11434/api"
 })
-=======
-import { openrouter } from "@openrouter/ai-sdk-provider";
 
->>>>>>> e9f1b26c
+
+
 export const allModels = {
   openai: {
     "4o-mini": openai("gpt-4o-mini", {}),
