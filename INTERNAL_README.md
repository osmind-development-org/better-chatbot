# Osmind Internal Readme

I'm going to start keeping a log here with some notes and information about changes we've made and processes we're using for this repo

## Local Development Environment Setup

### Prerequisites

<<<<<<< HEAD
We recommend installing node with asdf, PNPM with npm, and Docker and the AWS CLI with homebrew.

- Node.js: Version 20.x or higher (check with `node --version`)
- pnpm: Version 9.x or higher (install with `npm install -g pnpm`)
- Docker: Required for running the local PostgreSQL database
- AWS CLI (optional): For S3 file storage functionality
=======
We recommend installing Node with asdf, pnpm with npm, and Docker and the AWS CLI with homebrew.

- Node.js 20.x+
- pnpm 9.x+ (`npm install -g pnpm`)
- Docker (for PostgreSQL)
- AWS CLI (optional, for S3 storage)
>>>>>>> 15d58f60

### Quick Start

```bash
<<<<<<< HEAD
make dev-setup
```

This installs dependencies, creates a `.env` file (including auto-generating `BETTER_AUTH_SECRET`), starts the database, and runs migrations.

After it completes, you'll need to manually add values to your `.env` file:

- LLM provider API keys (stored in 1Password - search for "Better Chat Dev API Keys")
- AWS credentials (if using S3 file storage)

Then run `make dev` to start the development server.

### Manual Setup

If the automated setup doesn't work:

1. Install dependencies: `pnpm install`
2. Copy `.env.example` to `.env` and fill in:
   - `NODE_ENV=development` (this lets the DB connection actually work locally)
   - `POSTGRES_URL=postgresql://postgres:postgres@localhost:5432/better_chatbot_dev`
   - `BETTER_AUTH_SECRET` (generate with `npx @better-auth/cli@latest secret`)
   - At least one LLM provider API key: `OPENAI_API_KEY`, `ANTHROPIC_API_KEY`, or `GOOGLE_GENERATIVE_AI_API_KEY` (stored in 1Password - search for "Better Chat Dev API Keys")
   - For S3 file storage:
     - `FILE_STORAGE_TYPE=s3`
     - `FILE_STORAGE_S3_BUCKET=osmind-better-chat-dev`
     - `FILE_STORAGE_S3_REGION=us-west-2`
   - AWS credentials: Either set `AWS_ACCESS_KEY_ID` and `AWS_SECRET_ACCESS_KEY` in `.env`, or use your local AWS CLI config (`~/.aws/credentials`)
3. Start database: `make db-up`
4. Run migrations: `make db-migrate`
5. Start app: `make dev`

The app will be at http://localhost:3000

### Make Commands

We use Make to manage the local dev environment. Run `make help` to see all available commands for database management, testing, and code quality checks.
=======
pnpm install    # Install dependencies
make dev-setup  # Interactive setup + DB
```

The interactive setup will prompt you for:

- Environment settings (defaults provided for local dev)
- Auth preferences:
  - Telemetry (default: disabled)
  - Email sign-in (default: disabled)
  - Sign-ups (default: enabled)
- At least one LLM provider API key (we keep these in 1PW)
- Google OAuth credentials (optional)
- File storage type (local/S3, optional)
- AWS profile if using S3 (defaults to `osmind-prod`)

Sensitive values are hidden during input. After setup completes, run `make dev` to start at http://localhost:3000.

### Manual Setup

If you skip the interactive setup or need to edit `.env` later:

1. Run `pnpm install` (creates `.env` from template)
2. Edit `.env` with:
   - `NODE_ENV=development`
   - `POSTGRES_URL=postgresql://postgres:postgres@localhost:5432/better_chatbot_dev`
   - `BETTER_AUTH_SECRET` (generate: `npx @better-auth/cli@latest secret`)
   - `BETTER_AUTH_URL=http://localhost:3000`
   - `BETTER_AUTH_TELEMETRY=0` (0=disabled, 1=enabled)
   - `DISABLE_EMAIL_SIGN_IN=1` (0=allow, 1=disable)
   - `DISABLE_SIGN_UP=0` (0=allow, 1=disable)
   - At least one LLM key: `OPENAI_API_KEY`, `ANTHROPIC_API_KEY`, or `GOOGLE_GENERATIVE_AI_API_KEY`
   - (Optional) Google OAuth: `GOOGLE_CLIENT_ID`, `GOOGLE_CLIENT_SECRET`
   - (Optional) S3 storage:
     - `FILE_STORAGE_TYPE=s3`
     - `FILE_STORAGE_S3_BUCKET=osmind-better-chat-dev`
     - `FILE_STORAGE_S3_REGION=us-west-2`
     - `FILE_STORAGE_PREFIX=uploads`
     - `AWS_PROFILE=osmind-prod`
3. Run `make db-up && make db-migrate && make dev`

### Make Commands

Run `make help` for all available commands (database, testing, code quality).
>>>>>>> 15d58f60

---

## Staying up-to-date with upstream

Where possible, you should try to do this in a separate branch with no other changes. These can get big, and it could be hard to review. Currently, the best way to do this is a fairly manual process. What I did:

1. Check out a new branch from main. Confirm you have the original repo as an upstream source:

   ```
   $ git remote -v
   better-chat     git@github.com:osmind-development-org/better-chat.git (fetch)
   better-chat     git@github.com:osmind-development-org/better-chat.git (push)
   origin  git@github.com:osmind-development-org/better-chatbot.git (fetch)
   origin  git@github.com:osmind-development-org/better-chatbot.git (push)
   upstream        git@github.com:cgoinglove/better-chatbot.git (fetch)
   upstream        git@github.com:cgoinglove/better-chatbot.git (push)
   ```

   Those upstream lines indicate that I have it. If those aren't there, create one with this command:

   ```
   $ git remote add upstream git@github.com:cgoinglove/better-chatbot.git
   ```

2. However you got the upstream set up, fetch it with:

   ```
   $ git fetch upstream
   ```

3. Rebase our changes onto the changes from the main upstream branch:

   ```
   $ git merge upstream/main
   ```

   **IMPORTANT:** You might have to manually work through some merge conflicts here.

4. Push your branch and open a PR from your new branch to main.

## Contributing back to upstream (draft)

This is not a fully fleshed-out system yet, but the broad strokes that we identified as a process for contributing back to upstream looks like this:

1. Checkout a new branch in our fork using `upstream/main` as the source:

   ```bash
   git checkout -b feature-for-upstream upstream/main
   ```

1. Cherry pick individual commits or files into that new branch
1. Add any updates or changes that we need to bring us in-line with their contribution guidelines as defined in [CONTRIBUTING.md](./CONTRIBUTING.md)
1. Open a PR to `upstream/main` with the changes that we want to contribute

Once our contributions have been accepted, we will go back through the process for pulling in upstream changes. We're (tentatively) ok with our changes getting occasionally stomped by upstream changes.<|MERGE_RESOLUTION|>--- conflicted
+++ resolved
@@ -6,63 +6,16 @@
 
 ### Prerequisites
 
-<<<<<<< HEAD
-We recommend installing node with asdf, PNPM with npm, and Docker and the AWS CLI with homebrew.
-
-- Node.js: Version 20.x or higher (check with `node --version`)
-- pnpm: Version 9.x or higher (install with `npm install -g pnpm`)
-- Docker: Required for running the local PostgreSQL database
-- AWS CLI (optional): For S3 file storage functionality
-=======
 We recommend installing Node with asdf, pnpm with npm, and Docker and the AWS CLI with homebrew.
 
 - Node.js 20.x+
 - pnpm 9.x+ (`npm install -g pnpm`)
 - Docker (for PostgreSQL)
 - AWS CLI (optional, for S3 storage)
->>>>>>> 15d58f60
 
 ### Quick Start
 
 ```bash
-<<<<<<< HEAD
-make dev-setup
-```
-
-This installs dependencies, creates a `.env` file (including auto-generating `BETTER_AUTH_SECRET`), starts the database, and runs migrations.
-
-After it completes, you'll need to manually add values to your `.env` file:
-
-- LLM provider API keys (stored in 1Password - search for "Better Chat Dev API Keys")
-- AWS credentials (if using S3 file storage)
-
-Then run `make dev` to start the development server.
-
-### Manual Setup
-
-If the automated setup doesn't work:
-
-1. Install dependencies: `pnpm install`
-2. Copy `.env.example` to `.env` and fill in:
-   - `NODE_ENV=development` (this lets the DB connection actually work locally)
-   - `POSTGRES_URL=postgresql://postgres:postgres@localhost:5432/better_chatbot_dev`
-   - `BETTER_AUTH_SECRET` (generate with `npx @better-auth/cli@latest secret`)
-   - At least one LLM provider API key: `OPENAI_API_KEY`, `ANTHROPIC_API_KEY`, or `GOOGLE_GENERATIVE_AI_API_KEY` (stored in 1Password - search for "Better Chat Dev API Keys")
-   - For S3 file storage:
-     - `FILE_STORAGE_TYPE=s3`
-     - `FILE_STORAGE_S3_BUCKET=osmind-better-chat-dev`
-     - `FILE_STORAGE_S3_REGION=us-west-2`
-   - AWS credentials: Either set `AWS_ACCESS_KEY_ID` and `AWS_SECRET_ACCESS_KEY` in `.env`, or use your local AWS CLI config (`~/.aws/credentials`)
-3. Start database: `make db-up`
-4. Run migrations: `make db-migrate`
-5. Start app: `make dev`
-
-The app will be at http://localhost:3000
-
-### Make Commands
-
-We use Make to manage the local dev environment. Run `make help` to see all available commands for database management, testing, and code quality checks.
-=======
 pnpm install    # Install dependencies
 make dev-setup  # Interactive setup + DB
 ```
@@ -107,7 +60,6 @@
 ### Make Commands
 
 Run `make help` for all available commands (database, testing, code quality).
->>>>>>> 15d58f60
 
 ---
 
