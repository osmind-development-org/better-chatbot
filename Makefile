# Variables (can be overridden from command line)
# Example: make build-and-push TAG=v1.2.3
ECR_REPO=525896657660.dkr.ecr.us-west-2.amazonaws.com
AWS_REGION=us-west-2
IMAGE=better-chatbot
TAG=latest

# Phony targets
.PHONY: help dev dev-setup db-up db-down db-logs db-reset db-shell \
        build tag-for-ecr login push build-and-push shell clean install

# Default target - show help
help:
	@echo "Better Chatbot Development Commands"
	@echo ""
	@echo "Development:"
	@echo "  make install        Install dependencies"
<<<<<<< HEAD
	@echo "  make dev-setup      Set up local dev environment (creates .env if missing)"
=======
	@echo "  make dev-setup      Interactive dev setup (run after install)"
>>>>>>> 15d58f60
	@echo "  make dev            Start Next.js dev server (assumes DB is running)"
	@echo "  make dev-full       Start both database and Next.js dev server"
	@echo ""
	@echo "Database:"
	@echo "  make db-up          Start Postgres container"
	@echo "  make db-down        Stop Postgres container"
	@echo "  make db-logs        View Postgres logs"
<<<<<<< HEAD
	@echo "  make db-reset       Drop and recreate database schema"
=======
	@echo "  make db-reset       Drop all tables and recreate schema (complete reset)"
>>>>>>> 15d58f60
	@echo "  make db-migrate     Run database migrations"
	@echo "  make db-shell       Open psql shell in Postgres container"
	@echo "  make db-studio      Open Drizzle Studio to view database"
	@echo ""
	@echo "Testing:"
	@echo "  make test           Run unit tests"
	@echo "  make test-watch     Run unit tests in watch mode"
	@echo "  make test-e2e       Run end-to-end tests"
	@echo ""
	@echo "Code Quality:"
	@echo "  make lint           Run linting"
	@echo "  make format         Format code with Biome"
	@echo "  make check          Run all checks (lint, types, tests)"
	@echo ""
	@echo "Docker (Production):"
	@echo "  make build          Build Docker image"
	@echo "  make build-and-push Build and push to ECR"
	@echo "  make clean          Clean up local Docker images"

# Install dependencies
install:
	pnpm install

# Development setup
<<<<<<< HEAD
dev-setup: install
	@if [ ! -f .env ]; then \
		echo "Creating .env from .env.example..."; \
		cp .env.example .env; \
		echo "Generating BETTER_AUTH_SECRET..."; \
		SECRET=$$(npx --yes @better-auth/cli@latest secret); \
		if grep -q "BETTER_AUTH_SECRET=" .env; then \
			sed -i.bak "s|BETTER_AUTH_SECRET=.*|BETTER_AUTH_SECRET=$$SECRET|" .env && rm .env.bak; \
		else \
			echo "BETTER_AUTH_SECRET=$$SECRET" >> .env; \
		fi; \
		echo "✅ Created .env file with BETTER_AUTH_SECRET - please update with your API keys"; \
	else \
		echo "✅ .env file already exists"; \
	fi
=======
dev-setup:
	@echo "🚀 Running interactive environment setup..."
	@pnpm dev:setup
	@echo ""
>>>>>>> 15d58f60
	@echo "Setting up database..."
	@make db-up
	@echo "Waiting for database to be ready..."
	@sleep 5
	@make db-migrate
	@echo ""
	@echo "✅ Dev environment setup complete!"
<<<<<<< HEAD
	@echo ""
	@echo "Next steps:"
	@echo "  1. Update .env with your API keys (OpenAI, Anthropic, Google, etc.)"
	@echo "  2. Run 'make dev' to start the development server"
=======
	@echo "   Run 'make dev' to start the development server"
>>>>>>> 15d58f60

# Start development server (assumes DB is already running)
dev:
	pnpm dev

# Start full development environment (DB + app)
dev-full:
	@make db-up
	@echo "Waiting for database to be ready..."
	@sleep 3
	@make dev

# Database commands
# Note: This only starts Postgres. The app runs on your host for fast hot reload.
# To run everything in Docker, use: docker compose --profile full -f docker/compose.yml up -d
db-up:
	docker compose -f docker/compose.yml up -d postgres
	@echo "✅ Postgres is starting..."
	@echo "   Connection: postgresql://postgres:postgres@localhost:5432/better_chatbot_dev"

db-down:
	docker compose -f docker/compose.yml down

db-logs:
	docker compose -f docker/compose.yml logs -f postgres

db-reset:
<<<<<<< HEAD
	pnpm db:reset
=======
	@echo "🗑️  Stopping database and removing volumes..."
	@docker compose -f docker/compose.yml down -v
	@echo "🚀 Starting fresh database..."
	@make db-up
	@echo "⏳ Waiting for database to be ready..."
	@sleep 3
	@pnpm db:reset
>>>>>>> 15d58f60

db-migrate:
	pnpm db:migrate

db-shell:
	docker compose -f docker/compose.yml exec postgres psql -U postgres -d better_chatbot_dev

db-studio:
	pnpm db:studio

# Testing
test:
	pnpm test

test-watch:
	pnpm test:watch

test-e2e:
	pnpm test:e2e

test-e2e-ui:
	pnpm test:e2e:ui

# Code quality
lint:
	pnpm lint

format:
	pnpm format

check:
	pnpm check

# Docker production commands
build:
	docker build -f docker/Dockerfile . --tag=$(IMAGE):$(TAG)

tag-for-ecr: build
	docker tag $(IMAGE):$(TAG) $(ECR_REPO)/$(IMAGE):$(TAG)

login:
	aws ecr get-login-password --region=$(AWS_REGION) | \
		docker login --username=AWS --password-stdin $(ECR_REPO)

push: tag-for-ecr login
	docker push $(ECR_REPO)/$(IMAGE):$(TAG)

build-and-push: push

shell: build
	docker run -it --rm $(IMAGE):$(TAG) /bin/bash

clean:
	docker rmi $(IMAGE):$(TAG) || true
	docker rmi $(ECR_REPO)/$(IMAGE):$(TAG) || true
	docker compose -f docker/compose.yml down -v<|MERGE_RESOLUTION|>--- conflicted
+++ resolved
@@ -15,11 +15,7 @@
 	@echo ""
 	@echo "Development:"
 	@echo "  make install        Install dependencies"
-<<<<<<< HEAD
-	@echo "  make dev-setup      Set up local dev environment (creates .env if missing)"
-=======
 	@echo "  make dev-setup      Interactive dev setup (run after install)"
->>>>>>> 15d58f60
 	@echo "  make dev            Start Next.js dev server (assumes DB is running)"
 	@echo "  make dev-full       Start both database and Next.js dev server"
 	@echo ""
@@ -27,11 +23,7 @@
 	@echo "  make db-up          Start Postgres container"
 	@echo "  make db-down        Stop Postgres container"
 	@echo "  make db-logs        View Postgres logs"
-<<<<<<< HEAD
-	@echo "  make db-reset       Drop and recreate database schema"
-=======
 	@echo "  make db-reset       Drop all tables and recreate schema (complete reset)"
->>>>>>> 15d58f60
 	@echo "  make db-migrate     Run database migrations"
 	@echo "  make db-shell       Open psql shell in Postgres container"
 	@echo "  make db-studio      Open Drizzle Studio to view database"
@@ -56,28 +48,10 @@
 	pnpm install
 
 # Development setup
-<<<<<<< HEAD
-dev-setup: install
-	@if [ ! -f .env ]; then \
-		echo "Creating .env from .env.example..."; \
-		cp .env.example .env; \
-		echo "Generating BETTER_AUTH_SECRET..."; \
-		SECRET=$$(npx --yes @better-auth/cli@latest secret); \
-		if grep -q "BETTER_AUTH_SECRET=" .env; then \
-			sed -i.bak "s|BETTER_AUTH_SECRET=.*|BETTER_AUTH_SECRET=$$SECRET|" .env && rm .env.bak; \
-		else \
-			echo "BETTER_AUTH_SECRET=$$SECRET" >> .env; \
-		fi; \
-		echo "✅ Created .env file with BETTER_AUTH_SECRET - please update with your API keys"; \
-	else \
-		echo "✅ .env file already exists"; \
-	fi
-=======
 dev-setup:
 	@echo "🚀 Running interactive environment setup..."
 	@pnpm dev:setup
 	@echo ""
->>>>>>> 15d58f60
 	@echo "Setting up database..."
 	@make db-up
 	@echo "Waiting for database to be ready..."
@@ -85,14 +59,7 @@
 	@make db-migrate
 	@echo ""
 	@echo "✅ Dev environment setup complete!"
-<<<<<<< HEAD
-	@echo ""
-	@echo "Next steps:"
-	@echo "  1. Update .env with your API keys (OpenAI, Anthropic, Google, etc.)"
-	@echo "  2. Run 'make dev' to start the development server"
-=======
 	@echo "   Run 'make dev' to start the development server"
->>>>>>> 15d58f60
 
 # Start development server (assumes DB is already running)
 dev:
@@ -120,9 +87,6 @@
 	docker compose -f docker/compose.yml logs -f postgres
 
 db-reset:
-<<<<<<< HEAD
-	pnpm db:reset
-=======
 	@echo "🗑️  Stopping database and removing volumes..."
 	@docker compose -f docker/compose.yml down -v
 	@echo "🚀 Starting fresh database..."
@@ -130,7 +94,6 @@
 	@echo "⏳ Waiting for database to be ready..."
 	@sleep 3
 	@pnpm db:reset
->>>>>>> 15d58f60
 
 db-migrate:
 	pnpm db:migrate
